<?xml version="1.0" encoding="UTF-8"?>
<ui version="4.0">
 <class>MainWindow</class>
 <widget class="QMainWindow" name="MainWindow">
  <property name="geometry">
   <rect>
    <x>0</x>
    <y>0</y>
    <width>621</width>
    <height>409</height>
   </rect>
  </property>
  <property name="windowTitle">
   <string>NEdit-ng</string>
  </property>
  <widget class="QWidget" name="centralwidget">
   <layout class="QVBoxLayout" name="verticalLayout">
    <property name="leftMargin">
     <number>0</number>
    </property>
    <property name="topMargin">
     <number>0</number>
    </property>
    <property name="rightMargin">
     <number>0</number>
    </property>
    <property name="bottomMargin">
     <number>0</number>
    </property>
    <item>
     <widget class="QFrame" name="incrementalSearchFrame">
      <property name="frameShape">
       <enum>QFrame::NoFrame</enum>
      </property>
      <layout class="QHBoxLayout" name="horizontalLayout">
       <property name="leftMargin">
        <number>0</number>
       </property>
       <property name="topMargin">
        <number>0</number>
       </property>
       <property name="rightMargin">
        <number>0</number>
       </property>
       <property name="bottomMargin">
        <number>0</number>
       </property>
       <item>
        <widget class="QToolButton" name="buttonIFind">
         <property name="focusPolicy">
          <enum>Qt::NoFocus</enum>
         </property>
         <property name="text">
          <string>...</string>
         </property>
         <property name="icon">
          <iconset theme="edit-find">
           <normaloff>.</normaloff>.</iconset>
         </property>
         <property name="autoRaise">
          <bool>true</bool>
         </property>
         <property name="arrowType">
          <enum>Qt::NoArrow</enum>
         </property>
        </widget>
       </item>
       <item>
        <widget class="QLineEdit" name="editIFind">
         <property name="focusPolicy">
          <enum>Qt::ClickFocus</enum>
         </property>
         <property name="placeholderText">
          <string>Incremental Search</string>
         </property>
         <property name="clearButtonEnabled">
          <bool>true</bool>
         </property>
        </widget>
       </item>
       <item>
        <widget class="QCheckBox" name="checkIFindReverse">
         <property name="focusPolicy">
          <enum>Qt::NoFocus</enum>
         </property>
         <property name="toolTip">
          <string>Search Backward</string>
         </property>
         <property name="text">
          <string>Rev</string>
         </property>
        </widget>
       </item>
       <item>
        <widget class="QCheckBox" name="checkIFindRegex">
         <property name="focusPolicy">
          <enum>Qt::NoFocus</enum>
         </property>
         <property name="toolTip">
          <string>Regular Expression</string>
         </property>
         <property name="text">
          <string>RegExp</string>
         </property>
        </widget>
       </item>
       <item>
        <widget class="QCheckBox" name="checkIFindCase">
         <property name="focusPolicy">
          <enum>Qt::NoFocus</enum>
         </property>
         <property name="toolTip">
          <string>Case Sensitive</string>
         </property>
         <property name="text">
          <string>Case</string>
         </property>
        </widget>
       </item>
      </layout>
     </widget>
    </item>
    <item>
     <widget class="TabWidget" name="tabWidget">
      <property name="focusPolicy">
       <enum>Qt::NoFocus</enum>
      </property>
      <property name="contextMenuPolicy">
       <enum>Qt::CustomContextMenu</enum>
      </property>
      <property name="documentMode">
       <bool>true</bool>
      </property>
      <property name="tabsClosable">
       <bool>false</bool>
      </property>
     </widget>
    </item>
   </layout>
  </widget>
  <widget class="QMenuBar" name="menubar">
   <property name="geometry">
    <rect>
     <x>0</x>
     <y>0</y>
     <width>621</width>
<<<<<<< HEAD
     <height>20</height>
=======
     <height>23</height>
>>>>>>> 61a960ea
    </rect>
   </property>
   <widget class="QMenu" name="menu_File">
    <property name="tearOffEnabled">
     <bool>true</bool>
    </property>
    <property name="title">
     <string>&amp;File</string>
    </property>
    <addaction name="action_New"/>
    <addaction name="action_New_Window"/>
    <addaction name="action_Open"/>
    <addaction name="action_Open_Selected"/>
    <addaction name="action_Open_Previous"/>
    <addaction name="separator"/>
    <addaction name="action_Close"/>
    <addaction name="action_Save"/>
    <addaction name="action_Save_All"/>
    <addaction name="action_Save_As"/>
    <addaction name="action_Revert_to_Saved"/>
    <addaction name="separator"/>
    <addaction name="action_Include_File"/>
    <addaction name="action_Load_Macro_File"/>
    <addaction name="action_Load_Tags_File"/>
    <addaction name="action_Unload_Tags_File"/>
    <addaction name="action_Load_Calltips_File"/>
    <addaction name="action_Unload_Calltips_File"/>
    <addaction name="separator"/>
    <addaction name="action_Print"/>
    <addaction name="action_Print_Selection"/>
    <addaction name="separator"/>
    <addaction name="action_Exit"/>
   </widget>
   <widget class="QMenu" name="menu_Edit">
    <property name="tearOffEnabled">
     <bool>true</bool>
    </property>
    <property name="title">
     <string>&amp;Edit</string>
    </property>
    <addaction name="action_Undo"/>
    <addaction name="action_Redo"/>
    <addaction name="separator"/>
    <addaction name="action_Cut"/>
    <addaction name="action_Copy"/>
    <addaction name="action_Paste"/>
    <addaction name="action_Paste_Column"/>
    <addaction name="action_Delete"/>
    <addaction name="action_Select_All"/>
    <addaction name="separator"/>
    <addaction name="action_Shift_Left"/>
    <addaction name="action_Shift_Right"/>
    <addaction name="action_Lower_case"/>
    <addaction name="action_Upper_case"/>
    <addaction name="action_Fill_Paragraph"/>
    <addaction name="separator"/>
    <addaction name="action_Insert_Form_Feed"/>
    <addaction name="action_Insert_Ctrl_Code"/>
   </widget>
   <widget class="QMenu" name="menu_Search">
    <property name="tearOffEnabled">
     <bool>true</bool>
    </property>
    <property name="title">
     <string>&amp;Search</string>
    </property>
    <addaction name="action_Find"/>
    <addaction name="action_Find_Again"/>
    <addaction name="action_Find_Selection"/>
    <addaction name="action_Find_Incremental"/>
    <addaction name="action_Replace"/>
    <addaction name="action_Replace_Find_Again"/>
    <addaction name="action_Replace_Again"/>
    <addaction name="separator"/>
    <addaction name="action_Goto_Line_Number"/>
    <addaction name="action_Goto_Selected"/>
    <addaction name="separator"/>
    <addaction name="action_Mark"/>
    <addaction name="action_Goto_Mark"/>
    <addaction name="separator"/>
    <addaction name="action_Goto_Matching"/>
    <addaction name="action_Find_Definition"/>
    <addaction name="action_Show_Calltip"/>
   </widget>
   <widget class="QMenu" name="menu_Preferences">
    <property name="tearOffEnabled">
     <bool>true</bool>
    </property>
    <property name="title">
     <string>&amp;Preferences</string>
    </property>
    <widget class="QMenu" name="menu_Show_Matching">
     <property name="title">
      <string>Show &amp;Matching (..)</string>
     </property>
     <addaction name="action_Matching_Off"/>
     <addaction name="action_Matching_Delimiter"/>
     <addaction name="action_Matching_Range"/>
     <addaction name="separator"/>
     <addaction name="action_Matching_Syntax"/>
    </widget>
    <widget class="QMenu" name="menu_Default_Settings">
     <property name="title">
      <string>&amp;Default Settings</string>
     </property>
     <widget class="QMenu" name="menu_Default_Auto_Indent">
      <property name="title">
       <string>&amp;Auto Indent</string>
      </property>
      <addaction name="action_Default_Indent_Off"/>
      <addaction name="action_Default_Indent_On"/>
      <addaction name="action_Default_Indent_Smart"/>
      <addaction name="separator"/>
      <addaction name="action_Default_Program_Smart_Indent"/>
     </widget>
     <widget class="QMenu" name="menu_Default_Wrap">
      <property name="title">
       <string>&amp;Wrap</string>
      </property>
      <property name="icon">
       <iconset theme="text-wrap">
        <normaloff>.</normaloff>.</iconset>
      </property>
      <addaction name="action_Default_Wrap_None"/>
      <addaction name="action_Default_Wrap_Auto_Newline"/>
      <addaction name="action_Default_Wrap_Continuous"/>
      <addaction name="separator"/>
      <addaction name="action_Default_Wrap_Margin"/>
     </widget>
     <widget class="QMenu" name="menu_Default_Tag_Collisions">
      <property name="title">
       <string>Tag Co&amp;llisions</string>
      </property>
      <addaction name="action_Default_Tag_Show_All"/>
      <addaction name="action_Default_Tag_Smart"/>
     </widget>
     <widget class="QMenu" name="menu_Default_Customize_Menus">
      <property name="title">
       <string>C&amp;ustomize Menus</string>
      </property>
      <addaction name="action_Default_Shell_Menu"/>
      <addaction name="action_Default_Macro_Menu"/>
      <addaction name="action_Default_Window_Background_Menu"/>
      <addaction name="separator"/>
      <addaction name="action_Default_Sort_Open_Prev_Menu"/>
      <addaction name="action_Default_Show_Path_In_Windows_Menu"/>
     </widget>
     <widget class="QMenu" name="menu_Default_Searching">
      <property name="title">
       <string>Searchin&amp;g</string>
      </property>
      <widget class="QMenu" name="menu_Default_Search_Style">
       <property name="title">
        <string>&amp;Default Search Style</string>
       </property>
       <addaction name="action_Default_Search_Literal"/>
       <addaction name="action_Default_Search_Literal_Case_Sensitive"/>
       <addaction name="action_Default_Search_Literal_Whole_Word"/>
       <addaction name="action_Default_Search_Literal_Case_Sensitive_Whole_Word"/>
       <addaction name="action_Default_Search_Regular_Expression"/>
       <addaction name="action_Default_Search_Regular_Expression_Case_Insensitive"/>
      </widget>
      <addaction name="action_Default_Search_Verbose"/>
      <addaction name="action_Default_Search_Wrap_Around"/>
      <addaction name="action_Default_Search_Beep_On_Search_Wrap"/>
      <addaction name="action_Default_Search_Keep_Dialogs_Up"/>
      <addaction name="menu_Default_Search_Style"/>
     </widget>
     <widget class="QMenu" name="menu_Default_Syntax_Highlighting">
      <property name="title">
       <string>Syntax &amp;Highlighting</string>
      </property>
      <addaction name="action_Default_Syntax_Off"/>
      <addaction name="action_Default_Syntax_On"/>
      <addaction name="separator"/>
      <addaction name="action_Default_Syntax_Recognition_Patterns"/>
      <addaction name="action_Default_Syntax_Text_Drawing_Styles"/>
     </widget>
     <widget class="QMenu" name="menuTabbed_Editing">
      <property name="title">
       <string>Tabbed Editing</string>
      </property>
      <addaction name="action_Default_Tab_Open_File_In_New_Tab"/>
      <addaction name="action_Default_Tab_Show_Tab_Bar"/>
      <addaction name="action_Default_Tab_Hide_Tab_Bar_When_Only_One_Document_is_Open"/>
      <addaction name="action_Default_Tab_Next_Prev_Tabs_Across_Windows"/>
      <addaction name="action_Default_Tab_Sort_Tabs_Alphabetically"/>
     </widget>
     <widget class="QMenu" name="menu_Default_Show_Matching">
      <property name="title">
       <string>Show &amp;Matching (..)</string>
      </property>
      <addaction name="action_Default_Matching_Off"/>
      <addaction name="action_Default_Matching_Delimiter"/>
      <addaction name="action_Default_Matching_Range"/>
      <addaction name="separator"/>
      <addaction name="action_Default_Matching_Syntax_Based"/>
     </widget>
     <widget class="QMenu" name="menu_Default_Warnings">
      <property name="title">
       <string>Wa&amp;rnings</string>
      </property>
      <addaction name="action_Default_Warnings_Files_Modified_Externally"/>
      <addaction name="action_Default_Warnings_Check_Modified_File_Contents"/>
      <addaction name="action_Default_Warnings_On_Exit"/>
     </widget>
     <widget class="QMenu" name="menu_Default_Initial_Window_Size">
      <property name="title">
       <string>Initial Window Si&amp;ze</string>
      </property>
      <addaction name="action_Default_Size_24_x_80"/>
      <addaction name="action_Default_Size_40_x_80"/>
      <addaction name="action_Default_Size_60_x_80"/>
      <addaction name="action_Default_Size_80_x_80"/>
      <addaction name="action_Default_Size_Custom"/>
     </widget>
     <addaction name="action_Default_Language_Modes"/>
     <addaction name="menu_Default_Auto_Indent"/>
     <addaction name="menu_Default_Wrap"/>
     <addaction name="menu_Default_Tag_Collisions"/>
     <addaction name="action_Default_Command_Shell"/>
     <addaction name="action_Default_Tab_Stops"/>
     <addaction name="action_Default_Text_Fonts"/>
     <addaction name="action_Default_Colors"/>
     <addaction name="menu_Default_Customize_Menus"/>
     <addaction name="action_Default_Customize_Window_Title"/>
     <addaction name="menu_Default_Searching"/>
     <addaction name="menu_Default_Syntax_Highlighting"/>
     <addaction name="action_Default_Apply_Backlighting"/>
     <addaction name="menuTabbed_Editing"/>
     <addaction name="action_Default_Show_Tooltips"/>
     <addaction name="action_Default_Statistics_Line"/>
     <addaction name="action_Default_Incremental_Search_Line"/>
     <addaction name="action_Default_Show_Line_Numbers"/>
     <addaction name="action_Default_Make_Backup_Copy"/>
     <addaction name="action_Default_Incremental_Backup"/>
     <addaction name="menu_Default_Show_Matching"/>
     <addaction name="action_Default_Terminate_with_Line_Break_on_Save"/>
     <addaction name="action_Default_Popups_Under_Pointer"/>
     <addaction name="action_Default_Auto_Scroll_Near_Window_Top_Bottom"/>
     <addaction name="menu_Default_Warnings"/>
     <addaction name="menu_Default_Initial_Window_Size"/>
    </widget>
    <widget class="QMenu" name="menu_Wrap">
     <property name="title">
      <string>&amp;Wrap</string>
     </property>
     <property name="icon">
      <iconset theme="text-wrap">
       <normaloff>.</normaloff>.</iconset>
     </property>
     <addaction name="action_Wrap_None"/>
     <addaction name="action_Wrap_Auto_Newline"/>
     <addaction name="action_Wrap_Continuous"/>
     <addaction name="separator"/>
     <addaction name="action_Wrap_Margin"/>
    </widget>
    <widget class="QMenu" name="menu_Auto_Indent">
     <property name="title">
      <string>&amp;Auto Indent</string>
     </property>
     <addaction name="action_Indent_Off"/>
     <addaction name="action_Indent_On"/>
     <addaction name="action_Indent_Smart"/>
    </widget>
    <addaction name="menu_Default_Settings"/>
    <addaction name="action_Save_Defaults"/>
    <addaction name="separator"/>
    <addaction name="action_Statistics_Line"/>
    <addaction name="action_Incremental_Search_Line"/>
    <addaction name="action_Show_Line_Numbers"/>
    <addaction name="action_Language_Mode"/>
    <addaction name="menu_Auto_Indent"/>
    <addaction name="menu_Wrap"/>
    <addaction name="action_Tab_Stops"/>
    <addaction name="action_Text_Fonts"/>
    <addaction name="action_Highlight_Syntax"/>
    <addaction name="action_Apply_Backlighting"/>
    <addaction name="action_Make_Backup_Copy"/>
    <addaction name="action_Incremental_Backup"/>
    <addaction name="menu_Show_Matching"/>
    <addaction name="separator"/>
    <addaction name="action_Overtype"/>
    <addaction name="action_Read_Only"/>
   </widget>
   <widget class="QMenu" name="menu_Shell">
    <property name="tearOffEnabled">
     <bool>true</bool>
    </property>
    <property name="title">
     <string>She&amp;ll</string>
    </property>
    <addaction name="action_Execute_Command"/>
    <addaction name="action_Execute_Command_Line"/>
    <addaction name="action_Filter_Selection"/>
    <addaction name="action_Cancel_Shell_Command"/>
    <addaction name="separator"/>
   </widget>
   <widget class="QMenu" name="menu_Macro">
    <property name="tearOffEnabled">
     <bool>true</bool>
    </property>
    <property name="title">
     <string>Ma&amp;cro</string>
    </property>
    <addaction name="action_Learn_Keystrokes"/>
    <addaction name="action_Finish_Learn"/>
    <addaction name="action_Cancel_Learn"/>
    <addaction name="action_Replay_Keystrokes"/>
    <addaction name="action_Repeat"/>
    <addaction name="separator"/>
   </widget>
   <widget class="QMenu" name="menu_Windows">
    <property name="tearOffEnabled">
     <bool>true</bool>
    </property>
    <property name="title">
     <string>&amp;Windows</string>
    </property>
    <addaction name="action_Split_Pane"/>
    <addaction name="action_Close_Pane"/>
    <addaction name="separator"/>
    <addaction name="action_Detach_Tab"/>
    <addaction name="action_Move_Tab_To"/>
    <addaction name="separator"/>
   </widget>
   <widget class="QMenu" name="menu_Help">
    <property name="tearOffEnabled">
     <bool>true</bool>
    </property>
    <property name="title">
     <string>&amp;Help</string>
    </property>
    <addaction name="action_Help"/>
    <addaction name="separator"/>
    <addaction name="action_About"/>
    <addaction name="action_About_Qt"/>
    <addaction name="separator"/>
    <addaction name="action_Open_Configuration_Directory"/>
   </widget>
   <addaction name="menu_File"/>
   <addaction name="menu_Edit"/>
   <addaction name="menu_Search"/>
   <addaction name="menu_Preferences"/>
   <addaction name="menu_Shell"/>
   <addaction name="menu_Macro"/>
   <addaction name="menu_Windows"/>
   <addaction name="separator"/>
   <addaction name="menu_Help"/>
  </widget>
  <action name="action_New">
   <property name="icon">
    <iconset theme="tab-new">
     <normaloff>.</normaloff>.</iconset>
   </property>
   <property name="text">
    <string>&amp;New</string>
   </property>
   <property name="shortcut">
    <string>Ctrl+N</string>
   </property>
  </action>
  <action name="action_New_Window">
   <property name="icon">
    <iconset theme="document-new">
     <normaloff>.</normaloff>.</iconset>
   </property>
   <property name="text">
    <string>New &amp;Window</string>
   </property>
   <property name="shortcut">
    <string>Ctrl+Shift+N</string>
   </property>
  </action>
  <action name="action_Open">
   <property name="icon">
    <iconset theme="document-open">
     <normaloff>.</normaloff>.</iconset>
   </property>
   <property name="text">
    <string>&amp;Open...</string>
   </property>
   <property name="shortcut">
    <string>Ctrl+O</string>
   </property>
  </action>
  <action name="action_Open_Selected">
   <property name="text">
    <string>Open Selecte&amp;d</string>
   </property>
   <property name="shortcut">
    <string>Ctrl+Y</string>
   </property>
  </action>
  <action name="action_Open_Previous">
   <property name="icon">
    <iconset theme="document-open-recent">
     <normaloff>.</normaloff>.</iconset>
   </property>
   <property name="text">
    <string>Open Pre&amp;vious</string>
   </property>
  </action>
  <action name="action_Close">
   <property name="enabled">
    <bool>false</bool>
   </property>
   <property name="icon">
    <iconset theme="document-close">
     <normaloff>.</normaloff>.</iconset>
   </property>
   <property name="text">
    <string>&amp;Close</string>
   </property>
   <property name="shortcut">
    <string>Ctrl+W</string>
   </property>
  </action>
  <action name="action_Save">
   <property name="icon">
    <iconset theme="document-save">
     <normaloff>.</normaloff>.</iconset>
   </property>
   <property name="text">
    <string>&amp;Save</string>
   </property>
   <property name="shortcut">
    <string>Ctrl+S</string>
   </property>
  </action>
  <action name="action_Save_As">
   <property name="icon">
    <iconset theme="document-save-as">
     <normaloff>.</normaloff>.</iconset>
   </property>
   <property name="text">
    <string>Save &amp;As...</string>
   </property>
  </action>
  <action name="action_Revert_to_Saved">
   <property name="icon">
    <iconset theme="document-revert">
     <normaloff>.</normaloff>.</iconset>
   </property>
   <property name="text">
    <string>&amp;Revert to Saved</string>
   </property>
  </action>
  <action name="action_Include_File">
   <property name="text">
    <string>&amp;Include File...</string>
   </property>
   <property name="shortcut">
    <string>Alt+I</string>
   </property>
  </action>
  <action name="action_Load_Macro_File">
   <property name="text">
    <string>Load &amp;Macro File...</string>
   </property>
  </action>
  <action name="action_Load_Tags_File">
   <property name="text">
    <string>Load Ta&amp;gs File...</string>
   </property>
  </action>
  <action name="action_Unload_Tags_File">
   <property name="enabled">
    <bool>false</bool>
   </property>
   <property name="text">
    <string>&amp;Unload Tags File</string>
   </property>
  </action>
  <action name="action_Load_Calltips_File">
   <property name="text">
    <string>Load Calltips &amp;File...</string>
   </property>
  </action>
  <action name="action_Unload_Calltips_File">
   <property name="enabled">
    <bool>false</bool>
   </property>
   <property name="text">
    <string>Unload Calltips Fil&amp;e</string>
   </property>
  </action>
  <action name="action_Print">
   <property name="icon">
    <iconset theme="document-print">
     <normaloff>.</normaloff>.</iconset>
   </property>
   <property name="text">
    <string>&amp;Print...</string>
   </property>
   <property name="shortcut">
    <string>Ctrl+P</string>
   </property>
  </action>
  <action name="action_Print_Selection">
   <property name="enabled">
    <bool>false</bool>
   </property>
   <property name="text">
    <string>Prin&amp;t Selection...</string>
   </property>
  </action>
  <action name="action_Exit">
   <property name="icon">
    <iconset theme="application-exit">
     <normaloff>.</normaloff>.</iconset>
   </property>
   <property name="text">
    <string>E&amp;xit</string>
   </property>
   <property name="shortcut">
    <string>Ctrl+Q</string>
   </property>
  </action>
  <action name="action_Undo">
   <property name="enabled">
    <bool>false</bool>
   </property>
   <property name="icon">
    <iconset theme="edit-undo">
     <normaloff>.</normaloff>.</iconset>
   </property>
   <property name="text">
    <string>&amp;Undo</string>
   </property>
   <property name="shortcut">
    <string>Ctrl+Z</string>
   </property>
  </action>
  <action name="action_Redo">
   <property name="enabled">
    <bool>false</bool>
   </property>
   <property name="icon">
    <iconset theme="edit-redo">
     <normaloff>.</normaloff>.</iconset>
   </property>
   <property name="text">
    <string>&amp;Redo</string>
   </property>
   <property name="shortcut">
    <string>Ctrl+Shift+Z</string>
   </property>
  </action>
  <action name="action_Cut">
   <property name="icon">
    <iconset theme="edit-cut">
     <normaloff>.</normaloff>.</iconset>
   </property>
   <property name="text">
    <string>Cu&amp;t</string>
   </property>
   <property name="shortcut">
    <string>Ctrl+X</string>
   </property>
  </action>
  <action name="action_Copy">
   <property name="icon">
    <iconset theme="edit-copy">
     <normaloff>.</normaloff>.</iconset>
   </property>
   <property name="text">
    <string>&amp;Copy</string>
   </property>
   <property name="shortcut">
    <string>Ctrl+C</string>
   </property>
  </action>
  <action name="action_Paste">
   <property name="icon">
    <iconset theme="edit-paste">
     <normaloff>.</normaloff>.</iconset>
   </property>
   <property name="text">
    <string>&amp;Paste</string>
   </property>
   <property name="shortcut">
    <string>Ctrl+V</string>
   </property>
  </action>
  <action name="action_Paste_Column">
   <property name="text">
    <string>Pa&amp;ste Column</string>
   </property>
   <property name="shortcut">
    <string>Ctrl+Shift+V</string>
   </property>
  </action>
  <action name="action_Delete">
   <property name="enabled">
    <bool>false</bool>
   </property>
   <property name="icon">
    <iconset theme="edit-delete">
     <normaloff>.</normaloff>.</iconset>
   </property>
   <property name="text">
    <string>&amp;Delete</string>
   </property>
   <property name="shortcut">
    <string>Del</string>
   </property>
  </action>
  <action name="action_Select_All">
   <property name="icon">
    <iconset theme="edit-select-all">
     <normaloff>.</normaloff>.</iconset>
   </property>
   <property name="text">
    <string>Select &amp;All</string>
   </property>
   <property name="shortcut">
    <string>Ctrl+A</string>
   </property>
  </action>
  <action name="action_Shift_Left">
   <property name="icon">
    <iconset theme="format-indent-less">
     <normaloff>.</normaloff>.</iconset>
   </property>
   <property name="text">
    <string>Shift &amp;Left</string>
   </property>
   <property name="shortcut">
    <string>Ctrl+9</string>
   </property>
  </action>
  <action name="action_Shift_Right">
   <property name="icon">
    <iconset theme="format-indent-more">
     <normaloff>.</normaloff>.</iconset>
   </property>
   <property name="text">
    <string>Shift Ri&amp;ght</string>
   </property>
   <property name="shortcut">
    <string>Ctrl+0</string>
   </property>
  </action>
  <action name="action_Lower_case">
   <property name="icon">
    <iconset theme="format-text-lowercase">
     <normaloff>.</normaloff>.</iconset>
   </property>
   <property name="text">
    <string>Lo&amp;wer-case</string>
   </property>
   <property name="shortcut">
    <string>Ctrl+Shift+6</string>
   </property>
  </action>
  <action name="action_Upper_case">
   <property name="icon">
    <iconset theme="format-text-uppercase">
     <normaloff>.</normaloff>.</iconset>
   </property>
   <property name="text">
    <string>Upp&amp;er-case</string>
   </property>
   <property name="shortcut">
    <string>Ctrl+6</string>
   </property>
  </action>
  <action name="action_Fill_Paragraph">
   <property name="text">
    <string>&amp;Fill Paragraph</string>
   </property>
   <property name="shortcut">
    <string>Ctrl+J</string>
   </property>
  </action>
  <action name="action_Insert_Form_Feed">
   <property name="text">
    <string>&amp;Insert Form Feed</string>
   </property>
   <property name="shortcut">
    <string>Ctrl+Alt+L</string>
   </property>
  </action>
  <action name="action_Insert_Ctrl_Code">
   <property name="text">
    <string>I&amp;nsert Ctrl Code...</string>
   </property>
   <property name="shortcut">
    <string>Ctrl+Alt+I</string>
   </property>
  </action>
  <action name="action_Find">
   <property name="icon">
    <iconset theme="edit-find">
     <normaloff>.</normaloff>.</iconset>
   </property>
   <property name="text">
    <string>&amp;Find...</string>
   </property>
   <property name="shortcut">
    <string>Ctrl+F</string>
   </property>
  </action>
  <action name="action_Find_Again">
   <property name="text">
    <string>F&amp;ind Again</string>
   </property>
   <property name="shortcut">
    <string>Ctrl+G</string>
   </property>
  </action>
  <action name="action_Find_Selection">
   <property name="text">
    <string>Find &amp;Selection</string>
   </property>
   <property name="shortcut">
    <string>Ctrl+H</string>
   </property>
  </action>
  <action name="action_Find_Incremental">
   <property name="text">
    <string>Fi&amp;nd Incremental</string>
   </property>
   <property name="shortcut">
    <string>Ctrl+I</string>
   </property>
  </action>
  <action name="action_Replace">
   <property name="icon">
    <iconset theme="edit-find-replace">
     <normaloff>.</normaloff>.</iconset>
   </property>
   <property name="text">
    <string>&amp;Replace...</string>
   </property>
   <property name="shortcut">
    <string>Ctrl+R</string>
   </property>
  </action>
  <action name="action_Replace_Find_Again">
   <property name="text">
    <string>Replace Find &amp;Again</string>
   </property>
   <property name="shortcut">
    <string>Ctrl+T</string>
   </property>
  </action>
  <action name="action_Replace_Again">
   <property name="text">
    <string>Re&amp;place Again</string>
   </property>
   <property name="shortcut">
    <string>Alt+T</string>
   </property>
  </action>
  <action name="action_Goto_Line_Number">
   <property name="icon">
    <iconset theme="go-jump">
     <normaloff>.</normaloff>.</iconset>
   </property>
   <property name="text">
    <string>Goto &amp;Line Number...</string>
   </property>
   <property name="shortcut">
    <string>Ctrl+L</string>
   </property>
  </action>
  <action name="action_Goto_Selected">
   <property name="text">
    <string>&amp;Goto Selected</string>
   </property>
   <property name="shortcut">
    <string>Ctrl+E</string>
   </property>
  </action>
  <action name="action_Mark">
   <property name="icon">
    <iconset theme="bookmark-new">
     <normaloff>.</normaloff>.</iconset>
   </property>
   <property name="text">
    <string>Mar&amp;k</string>
   </property>
  </action>
  <action name="action_Goto_Mark">
   <property name="text">
    <string>G&amp;oto Mark</string>
   </property>
  </action>
  <action name="action_Goto_Matching">
   <property name="text">
    <string>Goto &amp;Matching (..)</string>
   </property>
   <property name="shortcut">
    <string>Ctrl+M</string>
   </property>
  </action>
  <action name="action_Find_Definition">
   <property name="enabled">
    <bool>false</bool>
   </property>
   <property name="text">
    <string>Find &amp;Definition</string>
   </property>
   <property name="shortcut">
    <string>Ctrl+D</string>
   </property>
  </action>
  <action name="action_Show_Calltip">
   <property name="enabled">
    <bool>false</bool>
   </property>
   <property name="text">
    <string>Show &amp;Calltip</string>
   </property>
   <property name="shortcut">
    <string>Ctrl+'</string>
   </property>
  </action>
  <action name="action_Execute_Command">
   <property name="icon">
    <iconset theme="utilities-terminal">
     <normaloff>.</normaloff>.</iconset>
   </property>
   <property name="text">
    <string>&amp;Execute Command</string>
   </property>
   <property name="shortcut">
    <string>Alt+X</string>
   </property>
  </action>
  <action name="action_Execute_Command_Line">
   <property name="text">
    <string>E&amp;xecute Command Line</string>
   </property>
   <property name="shortcut">
    <string>Ctrl+Enter</string>
   </property>
  </action>
  <action name="action_Filter_Selection">
   <property name="enabled">
    <bool>false</bool>
   </property>
   <property name="icon">
    <iconset theme="view-filter">
     <normaloff>.</normaloff>.</iconset>
   </property>
   <property name="text">
    <string>&amp;Filter Selection...</string>
   </property>
   <property name="shortcut">
    <string>Alt+R</string>
   </property>
  </action>
  <action name="action_Cancel_Shell_Command">
   <property name="enabled">
    <bool>false</bool>
   </property>
   <property name="text">
    <string>&amp;Cancel Shell Command</string>
   </property>
   <property name="shortcut">
    <string>Ctrl+.</string>
   </property>
  </action>
  <action name="action_Split_Pane">
   <property name="icon">
    <iconset theme="view-split-top-bottom">
     <normaloff>.</normaloff>.</iconset>
   </property>
   <property name="text">
    <string>&amp;Split Pane</string>
   </property>
   <property name="shortcut">
    <string>Ctrl+2</string>
   </property>
  </action>
  <action name="action_Close_Pane">
   <property name="enabled">
    <bool>false</bool>
   </property>
   <property name="icon">
    <iconset theme="view-close">
     <normaloff>.</normaloff>.</iconset>
   </property>
   <property name="text">
    <string>&amp;Close Pane</string>
   </property>
   <property name="shortcut">
    <string>Ctrl+1</string>
   </property>
  </action>
  <action name="action_Detach_Tab">
   <property name="icon">
    <iconset theme="tab-detach">
     <normaloff>.</normaloff>.</iconset>
   </property>
   <property name="text">
    <string>&amp;Detach Tab</string>
   </property>
  </action>
  <action name="action_Move_Tab_To">
   <property name="enabled">
    <bool>false</bool>
   </property>
   <property name="text">
    <string>&amp;Move Tab To...</string>
   </property>
  </action>
  <action name="action_About_Qt">
   <property name="text">
    <string>About &amp;Qt</string>
   </property>
  </action>
  <action name="action_Indent">
   <property name="text">
    <string>Indent</string>
   </property>
  </action>
  <action name="action_Unindent">
   <property name="text">
    <string>Unindent</string>
   </property>
  </action>
  <action name="action_Save_Defaults">
   <property name="icon">
    <iconset theme="document-save">
     <normaloff>.</normaloff>.</iconset>
   </property>
   <property name="text">
    <string>Sa&amp;ve Defaults...</string>
   </property>
  </action>
  <action name="action_Statistics_Line">
   <property name="checkable">
    <bool>true</bool>
   </property>
   <property name="text">
    <string>&amp;Statistics Line</string>
   </property>
   <property name="shortcut">
    <string>Alt+A</string>
   </property>
  </action>
  <action name="action_Incremental_Search_Line">
   <property name="checkable">
    <bool>true</bool>
   </property>
   <property name="text">
    <string>&amp;Incremental Search Line</string>
   </property>
  </action>
  <action name="action_Show_Line_Numbers">
   <property name="checkable">
    <bool>true</bool>
   </property>
   <property name="text">
    <string>Show Line &amp;Numbers</string>
   </property>
  </action>
  <action name="action_Language_Mode">
   <property name="icon">
    <iconset theme="set-language">
     <normaloff>.</normaloff>.</iconset>
   </property>
   <property name="text">
    <string>&amp;Language Mode</string>
   </property>
  </action>
  <action name="action_Tab_Stops">
   <property name="text">
    <string>&amp;Tab Stops...</string>
   </property>
  </action>
  <action name="action_Text_Fonts">
   <property name="icon">
    <iconset theme="preferences-desktop-font">
     <normaloff>.</normaloff>.</iconset>
   </property>
   <property name="text">
    <string>Text &amp;Fonts...</string>
   </property>
  </action>
  <action name="action_Highlight_Syntax">
   <property name="checkable">
    <bool>true</bool>
   </property>
   <property name="text">
    <string>&amp;Highlight Syntax</string>
   </property>
  </action>
  <action name="action_Apply_Backlighting">
   <property name="checkable">
    <bool>true</bool>
   </property>
   <property name="text">
    <string>Apply Backli&amp;ghting</string>
   </property>
  </action>
  <action name="action_Make_Backup_Copy">
   <property name="checkable">
    <bool>true</bool>
   </property>
   <property name="text">
    <string>Mak&amp;e Backup Copy (*.bck)</string>
   </property>
  </action>
  <action name="action_Incremental_Backup">
   <property name="checkable">
    <bool>true</bool>
   </property>
   <property name="text">
    <string>Incremental &amp;Backup</string>
   </property>
  </action>
  <action name="action_Overtype">
   <property name="checkable">
    <bool>true</bool>
   </property>
   <property name="text">
    <string>&amp;Overtype</string>
   </property>
   <property name="shortcut">
    <string>Ins</string>
   </property>
  </action>
  <action name="action_Read_Only">
   <property name="checkable">
    <bool>true</bool>
   </property>
   <property name="text">
    <string>Read Onl&amp;y</string>
   </property>
  </action>
  <action name="action_Matching_Off">
   <property name="checkable">
    <bool>true</bool>
   </property>
   <property name="text">
    <string>&amp;Off</string>
   </property>
  </action>
  <action name="action_Matching_Delimiter">
   <property name="checkable">
    <bool>true</bool>
   </property>
   <property name="text">
    <string>&amp;Delimiter</string>
   </property>
  </action>
  <action name="action_Matching_Range">
   <property name="checkable">
    <bool>true</bool>
   </property>
   <property name="text">
    <string>&amp;Range</string>
   </property>
  </action>
  <action name="action_Matching_Syntax">
   <property name="checkable">
    <bool>true</bool>
   </property>
   <property name="text">
    <string>&amp;Syntax Based</string>
   </property>
  </action>
  <action name="action_Wrap_None">
   <property name="checkable">
    <bool>true</bool>
   </property>
   <property name="text">
    <string>&amp;None</string>
   </property>
  </action>
  <action name="action_Wrap_Auto_Newline">
   <property name="checkable">
    <bool>true</bool>
   </property>
   <property name="text">
    <string>&amp;Auto Newline</string>
   </property>
  </action>
  <action name="action_Wrap_Continuous">
   <property name="checkable">
    <bool>true</bool>
   </property>
   <property name="text">
    <string>&amp;Continuous</string>
   </property>
  </action>
  <action name="action_Wrap_Margin">
   <property name="text">
    <string>&amp;Wrap Margin...</string>
   </property>
  </action>
  <action name="action_Indent_Off">
   <property name="checkable">
    <bool>true</bool>
   </property>
   <property name="text">
    <string>&amp;Off</string>
   </property>
  </action>
  <action name="action_Indent_On">
   <property name="checkable">
    <bool>true</bool>
   </property>
   <property name="text">
    <string>O&amp;n</string>
   </property>
  </action>
  <action name="action_Indent_Smart">
   <property name="checkable">
    <bool>true</bool>
   </property>
   <property name="text">
    <string>&amp;Smart</string>
   </property>
  </action>
  <action name="action_Learn_Keystrokes">
   <property name="icon">
    <iconset theme="media-record">
     <normaloff>.</normaloff>.</iconset>
   </property>
   <property name="text">
    <string>&amp;Learn Keystrokes</string>
   </property>
   <property name="shortcut">
    <string>Alt+K</string>
   </property>
  </action>
  <action name="action_Finish_Learn">
   <property name="enabled">
    <bool>false</bool>
   </property>
   <property name="icon">
    <iconset theme="process-stop">
     <normaloff>.</normaloff>.</iconset>
   </property>
   <property name="text">
    <string>&amp;Finish Learn</string>
   </property>
   <property name="shortcut">
    <string>Alt+K</string>
   </property>
  </action>
  <action name="action_Cancel_Learn">
   <property name="enabled">
    <bool>false</bool>
   </property>
   <property name="text">
    <string>&amp;Cancel Learn</string>
   </property>
   <property name="shortcut">
    <string>Ctrl+.</string>
   </property>
  </action>
  <action name="action_Replay_Keystrokes">
   <property name="enabled">
    <bool>false</bool>
   </property>
   <property name="text">
    <string>Replay &amp;Keystrokes</string>
   </property>
   <property name="shortcut">
    <string>Ctrl+K</string>
   </property>
  </action>
  <action name="action_Repeat">
   <property name="icon">
    <iconset theme="repeat">
     <normaloff>.</normaloff>.</iconset>
   </property>
   <property name="text">
    <string>&amp;Repeat...</string>
   </property>
   <property name="shortcut">
    <string>Ctrl+,</string>
   </property>
  </action>
  <action name="action_About">
   <property name="icon">
    <iconset theme="help-about">
     <normaloff>.</normaloff>.</iconset>
   </property>
   <property name="text">
    <string>&amp;About NEdit-ng</string>
   </property>
  </action>
  <action name="action_Default_Language_Modes">
   <property name="icon">
    <iconset theme="languages">
     <normaloff>.</normaloff>.</iconset>
   </property>
   <property name="text">
    <string>&amp;Language Modes...</string>
   </property>
  </action>
  <action name="action_Default_Command_Shell">
   <property name="text">
    <string>C&amp;ommand Shell...</string>
   </property>
  </action>
  <action name="action_Default_Tab_Stops">
   <property name="text">
    <string>&amp;Tab Stops...</string>
   </property>
  </action>
  <action name="action_Default_Text_Fonts">
   <property name="icon">
    <iconset theme="preferences-desktop-font">
     <normaloff>.</normaloff>.</iconset>
   </property>
   <property name="text">
    <string>Text &amp;Fonts...</string>
   </property>
  </action>
  <action name="action_Default_Colors">
   <property name="text">
    <string>&amp;Colors...</string>
   </property>
  </action>
  <action name="action_Default_Customize_Window_Title">
   <property name="text">
    <string>Customize Win&amp;dow Title...</string>
   </property>
  </action>
  <action name="action_Default_Apply_Backlighting">
   <property name="checkable">
    <bool>true</bool>
   </property>
   <property name="text">
    <string>Apply Bac&amp;klighting</string>
   </property>
  </action>
  <action name="action_Default_Show_Tooltips">
   <property name="checkable">
    <bool>true</bool>
   </property>
   <property name="text">
    <string>Show Tooltips</string>
   </property>
  </action>
  <action name="action_Default_Statistics_Line">
   <property name="checkable">
    <bool>true</bool>
   </property>
   <property name="text">
    <string>&amp;Statistics Line</string>
   </property>
  </action>
  <action name="action_Default_Incremental_Search_Line">
   <property name="checkable">
    <bool>true</bool>
   </property>
   <property name="text">
    <string>Incremental Search L&amp;ine</string>
   </property>
  </action>
  <action name="action_Default_Make_Backup_Copy">
   <property name="checkable">
    <bool>true</bool>
   </property>
   <property name="text">
    <string>Mak&amp;e Backup Copy (*.bck)</string>
   </property>
  </action>
  <action name="action_Default_Incremental_Backup">
   <property name="checkable">
    <bool>true</bool>
   </property>
   <property name="text">
    <string>Incremental &amp;Backup</string>
   </property>
  </action>
  <action name="action_Default_Terminate_with_Line_Break_on_Save">
   <property name="checkable">
    <bool>true</bool>
   </property>
   <property name="text">
    <string>Terminate with Line Break on Sa&amp;ve</string>
   </property>
  </action>
  <action name="action_Default_Popups_Under_Pointer">
   <property name="checkable">
    <bool>true</bool>
   </property>
   <property name="text">
    <string>&amp;Popups Under Pointer</string>
   </property>
  </action>
  <action name="action_Default_Auto_Scroll_Near_Window_Top_Bottom">
   <property name="checkable">
    <bool>true</bool>
   </property>
   <property name="text">
    <string>Auto Scroll Near Window Top/Bottom</string>
   </property>
  </action>
  <action name="action_Default_Indent_Off">
   <property name="checkable">
    <bool>true</bool>
   </property>
   <property name="text">
    <string>&amp;Off</string>
   </property>
  </action>
  <action name="action_Default_Indent_On">
   <property name="checkable">
    <bool>true</bool>
   </property>
   <property name="text">
    <string>O&amp;n</string>
   </property>
  </action>
  <action name="action_Default_Indent_Smart">
   <property name="checkable">
    <bool>true</bool>
   </property>
   <property name="text">
    <string>&amp;Smart</string>
   </property>
  </action>
  <action name="action_Default_Program_Smart_Indent">
   <property name="text">
    <string>&amp;Program Smart Indent...</string>
   </property>
  </action>
  <action name="action_Default_Wrap_None">
   <property name="checkable">
    <bool>true</bool>
   </property>
   <property name="text">
    <string>&amp;None</string>
   </property>
  </action>
  <action name="action_Default_Wrap_Auto_Newline">
   <property name="checkable">
    <bool>true</bool>
   </property>
   <property name="text">
    <string>&amp;Auto Newline</string>
   </property>
  </action>
  <action name="action_Default_Wrap_Continuous">
   <property name="checkable">
    <bool>true</bool>
   </property>
   <property name="text">
    <string>&amp;Continuous</string>
   </property>
  </action>
  <action name="action_Default_Wrap_Margin">
   <property name="text">
    <string>&amp;Wrap Margin...</string>
   </property>
  </action>
  <action name="action_Default_Tag_Show_All">
   <property name="checkable">
    <bool>true</bool>
   </property>
   <property name="text">
    <string>Show &amp;All</string>
   </property>
  </action>
  <action name="action_Default_Tag_Smart">
   <property name="checkable">
    <bool>true</bool>
   </property>
   <property name="text">
    <string>&amp;Smart</string>
   </property>
  </action>
  <action name="action_Default_Shell_Menu">
   <property name="text">
    <string>&amp;Shell Menu...</string>
   </property>
  </action>
  <action name="action_Default_Macro_Menu">
   <property name="text">
    <string>&amp;Macro Menu...</string>
   </property>
  </action>
  <action name="action_Default_Window_Background_Menu">
   <property name="text">
    <string>&amp;Window Background Menu...</string>
   </property>
  </action>
  <action name="action_Default_Sort_Open_Prev_Menu">
   <property name="checkable">
    <bool>true</bool>
   </property>
   <property name="text">
    <string>S&amp;ort Open Prev. Menu</string>
   </property>
  </action>
  <action name="action_Default_Show_Path_In_Windows_Menu">
   <property name="checkable">
    <bool>true</bool>
   </property>
   <property name="text">
    <string>Show &amp;Path In Windows Menu</string>
   </property>
  </action>
  <action name="action_Default_Search_Verbose">
   <property name="checkable">
    <bool>true</bool>
   </property>
   <property name="text">
    <string>&amp;Verbose</string>
   </property>
  </action>
  <action name="action_Default_Search_Wrap_Around">
   <property name="checkable">
    <bool>true</bool>
   </property>
   <property name="text">
    <string>&amp;Wrap Around</string>
   </property>
  </action>
  <action name="action_Default_Search_Beep_On_Search_Wrap">
   <property name="checkable">
    <bool>true</bool>
   </property>
   <property name="text">
    <string>&amp;Beep On Search Wrap</string>
   </property>
  </action>
  <action name="action_Default_Search_Keep_Dialogs_Up">
   <property name="checkable">
    <bool>true</bool>
   </property>
   <property name="text">
    <string>&amp;Keep Dialogs Up</string>
   </property>
  </action>
  <action name="action_Default_Search_Literal">
   <property name="checkable">
    <bool>true</bool>
   </property>
   <property name="text">
    <string>&amp;Literal</string>
   </property>
  </action>
  <action name="action_Default_Search_Literal_Case_Sensitive">
   <property name="checkable">
    <bool>true</bool>
   </property>
   <property name="text">
    <string>Literal, &amp;Case Sensitive</string>
   </property>
  </action>
  <action name="action_Default_Search_Literal_Whole_Word">
   <property name="checkable">
    <bool>true</bool>
   </property>
   <property name="text">
    <string>Literal, &amp;Whole Word</string>
   </property>
  </action>
  <action name="action_Default_Search_Literal_Case_Sensitive_Whole_Word">
   <property name="checkable">
    <bool>true</bool>
   </property>
   <property name="text">
    <string>Literal, Case &amp;Sensitive, Whole Word</string>
   </property>
  </action>
  <action name="action_Default_Search_Regular_Expression">
   <property name="checkable">
    <bool>true</bool>
   </property>
   <property name="text">
    <string>&amp;Regular Expression</string>
   </property>
  </action>
  <action name="action_Default_Search_Regular_Expression_Case_Insensitive">
   <property name="checkable">
    <bool>true</bool>
   </property>
   <property name="text">
    <string>Regular Expresison, Case &amp;Insensitive</string>
   </property>
  </action>
  <action name="action_Default_Syntax_Off">
   <property name="checkable">
    <bool>true</bool>
   </property>
   <property name="text">
    <string>&amp;Off</string>
   </property>
  </action>
  <action name="action_Default_Syntax_On">
   <property name="checkable">
    <bool>true</bool>
   </property>
   <property name="text">
    <string>O&amp;n</string>
   </property>
  </action>
  <action name="action_Default_Syntax_Recognition_Patterns">
   <property name="text">
    <string>&amp;Recognition Patterns...</string>
   </property>
  </action>
  <action name="action_Default_Syntax_Text_Drawing_Styles">
   <property name="text">
    <string>&amp;Text Drawing Styles...</string>
   </property>
  </action>
  <action name="action_Default_Tab_Open_File_In_New_Tab">
   <property name="checkable">
    <bool>true</bool>
   </property>
   <property name="text">
    <string>Open File In New &amp;Tab</string>
   </property>
  </action>
  <action name="action_Default_Tab_Show_Tab_Bar">
   <property name="checkable">
    <bool>true</bool>
   </property>
   <property name="text">
    <string>Show Tab &amp;Bar</string>
   </property>
  </action>
  <action name="action_Default_Tab_Hide_Tab_Bar_When_Only_One_Document_is_Open">
   <property name="checkable">
    <bool>true</bool>
   </property>
   <property name="text">
    <string>&amp;Hide Tab Bar When Only One Document is Open</string>
   </property>
  </action>
  <action name="action_Default_Tab_Next_Prev_Tabs_Across_Windows">
   <property name="checkable">
    <bool>true</bool>
   </property>
   <property name="text">
    <string>Next/Prev Tabs Across &amp;Windows</string>
   </property>
  </action>
  <action name="action_Default_Tab_Sort_Tabs_Alphabetically">
   <property name="checkable">
    <bool>true</bool>
   </property>
   <property name="text">
    <string>&amp;Sort Tabs Alphabetically</string>
   </property>
  </action>
  <action name="action_Default_Show_Line_Numbers">
   <property name="checkable">
    <bool>true</bool>
   </property>
   <property name="text">
    <string>Show Line &amp;Numbers</string>
   </property>
  </action>
  <action name="action_Default_Matching_Off">
   <property name="checkable">
    <bool>true</bool>
   </property>
   <property name="text">
    <string>&amp;Off</string>
   </property>
  </action>
  <action name="action_Default_Matching_Delimiter">
   <property name="checkable">
    <bool>true</bool>
   </property>
   <property name="text">
    <string>&amp;Delimiter</string>
   </property>
  </action>
  <action name="action_Default_Matching_Range">
   <property name="checkable">
    <bool>true</bool>
   </property>
   <property name="text">
    <string>&amp;Range</string>
   </property>
  </action>
  <action name="action_Default_Matching_Syntax_Based">
   <property name="checkable">
    <bool>true</bool>
   </property>
   <property name="text">
    <string>&amp;Syntax Based</string>
   </property>
  </action>
  <action name="action_Default_Warnings_Files_Modified_Externally">
   <property name="checkable">
    <bool>true</bool>
   </property>
   <property name="text">
    <string>&amp;Files Modified Externally</string>
   </property>
  </action>
  <action name="action_Default_Warnings_Check_Modified_File_Contents">
   <property name="checkable">
    <bool>true</bool>
   </property>
   <property name="text">
    <string>&amp;Check Modified File Contents</string>
   </property>
  </action>
  <action name="action_Default_Warnings_On_Exit">
   <property name="checkable">
    <bool>true</bool>
   </property>
   <property name="text">
    <string>&amp;On Exit</string>
   </property>
  </action>
  <action name="action_Default_Size_24_x_80">
   <property name="checkable">
    <bool>true</bool>
   </property>
   <property name="text">
    <string>&amp;24 x 80</string>
   </property>
  </action>
  <action name="action_Default_Size_40_x_80">
   <property name="checkable">
    <bool>true</bool>
   </property>
   <property name="text">
    <string>&amp;40 x 80</string>
   </property>
  </action>
  <action name="action_Default_Size_60_x_80">
   <property name="checkable">
    <bool>true</bool>
   </property>
   <property name="text">
    <string>&amp;60 x 80</string>
   </property>
  </action>
  <action name="action_Default_Size_80_x_80">
   <property name="checkable">
    <bool>true</bool>
   </property>
   <property name="text">
    <string>&amp;80 x 80</string>
   </property>
  </action>
  <action name="action_Default_Size_Custom">
   <property name="checkable">
    <bool>true</bool>
   </property>
   <property name="text">
    <string>&amp;Custom...</string>
   </property>
  </action>
  <action name="action_Help">
   <property name="icon">
    <iconset theme="help-browser">
     <normaloff>.</normaloff>.</iconset>
   </property>
   <property name="text">
    <string>&amp;Help</string>
   </property>
   <property name="shortcut">
    <string>F1</string>
   </property>
  </action>
<<<<<<< HEAD
  <action name="action_Open_Configuration_Directory">
   <property name="text">
    <string>Open Configuration &amp;Directory</string>
=======
  <action name="action_Save_All">
   <property name="icon">
    <iconset theme="document-save"/>
   </property>
   <property name="text">
    <string>Save A&amp;ll</string>
   </property>
   <property name="shortcut">
    <string>Ctrl+Shift+S</string>
>>>>>>> 61a960ea
   </property>
  </action>
 </widget>
 <customwidgets>
  <customwidget>
   <class>TabWidget</class>
   <extends>QTabWidget</extends>
   <header>TabWidget.h</header>
   <container>1</container>
  </customwidget>
 </customwidgets>
 <tabstops>
  <tabstop>tabWidget</tabstop>
  <tabstop>editIFind</tabstop>
 </tabstops>
 <resources/>
 <connections/>
</ui><|MERGE_RESOLUTION|>--- conflicted
+++ resolved
@@ -144,11 +144,7 @@
      <x>0</x>
      <y>0</y>
      <width>621</width>
-<<<<<<< HEAD
-     <height>20</height>
-=======
      <height>23</height>
->>>>>>> 61a960ea
     </rect>
    </property>
    <widget class="QMenu" name="menu_File">
@@ -1816,11 +1812,11 @@
     <string>F1</string>
    </property>
   </action>
-<<<<<<< HEAD
   <action name="action_Open_Configuration_Directory">
    <property name="text">
     <string>Open Configuration &amp;Directory</string>
-=======
+    </property>
+  </action>
   <action name="action_Save_All">
    <property name="icon">
     <iconset theme="document-save"/>
@@ -1830,7 +1826,6 @@
    </property>
    <property name="shortcut">
     <string>Ctrl+Shift+S</string>
->>>>>>> 61a960ea
    </property>
   </action>
  </widget>
