--- conflicted
+++ resolved
@@ -229,12 +229,6 @@
 set(TRANSLATIONS_QRC ${CMAKE_CURRENT_BINARY_DIR}/i18n.qrc)
 
 if(QT_VERSION_MAJOR EQUAL 6)
-<<<<<<< HEAD
-	qt6_add_resources(PROJECT_SOURCES
-		res/nedit-ng.qrc
-		res/breeze-nedit.qrc
-		res/breeze-dark-nedit.qrc
-=======
         qt6_add_resources(
         PROJECT_SOURCES
             res/nedit-ng.qrc
@@ -242,7 +236,6 @@
             res/breeze-dark-nedit.qrc
         OPTIONS
             --compress-algo zlib
->>>>>>> 5b81924c
 	)
 
 	qt6_add_translation(QM_FILES ${TS_FILES})
@@ -256,18 +249,11 @@
 		${APP_ICON_RESOURCE_WINDOWS}
     )
 else()
-<<<<<<< HEAD
-	qt5_add_resources(PROJECT_SOURCES
-		res/nedit-ng.qrc
-		res/breeze-nedit.qrc
-		res/breeze-dark-nedit.qrc
-=======
         qt5_add_resources(
         PROJECT_SOURCES
             res/nedit-ng.qrc
             res/breeze-nedit.qrc
             res/breeze-dark-nedit.qrc
->>>>>>> 5b81924c
 	)
 
 	qt5_add_translation(QM_FILES ${TS_FILES})
