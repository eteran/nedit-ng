--- conflicted
+++ resolved
@@ -1067,26 +1067,26 @@
 		*Context.StackP++ = make_value(string);                 \
 	} while (0)
 
-#define BINARY_NUMERIC_OPERATION(op) \
-	do {                             \
-		int n1;                      \
-		int n2;                      \
-		DISASM_RT(Context.PC - 1, 1);        \
-		STACKDUMP(2, 3);             \
-		POP_INT(n2);                 \
-		POP_INT(n1);                 \
-		PUSH_INT(n1 op n2);          \
-		return STAT_OK;              \
+#define BINARY_NUMERIC_OPERATION(op)  \
+	do {                              \
+		int n1;                       \
+		int n2;                       \
+		DISASM_RT(Context.PC - 1, 1); \
+		STACKDUMP(2, 3);              \
+		POP_INT(n2);                  \
+		POP_INT(n1);                  \
+		PUSH_INT(n1 op n2);           \
+		return STAT_OK;               \
 	} while (0)
 
-#define UNARY_NUMERIC_OPERATION(op) \
-	do {                            \
-		int n;                      \
-		DISASM_RT(Context.PC - 1, 1);       \
-		STACKDUMP(1, 3);            \
-		POP_INT(n);                 \
-		PUSH_INT(op n);             \
-		return STAT_OK;             \
+#define UNARY_NUMERIC_OPERATION(op)   \
+	do {                              \
+		int n;                        \
+		DISASM_RT(Context.PC - 1, 1); \
+		STACKDUMP(1, 3);              \
+		POP_INT(n);                   \
+		PUSH_INT(op n);               \
+		return STAT_OK;               \
 	} while (0)
 
 /**
@@ -2104,17 +2104,13 @@
  * @return Returns STAT_OK on success, or an error code if an error occurred.
  */
 static int branch() {
-<<<<<<< HEAD
-	DISASM_RT(Context.PC - 1, 2);
-=======
 
 	/*
 	** Before: Prog->  [branchDest], next, ..., (branchdest)next
 	** After:  Prog->  branchDest, next, ..., (branchdest)[next]
 	*/
 
-	DISASM_RT(PC - 1, 2);
->>>>>>> 0ac80dde
+	DISASM_RT(Context.PC - 1, 2);
 	STACKDUMP(0, 3);
 
 	Context.PC += Context.PC->value;
@@ -2187,17 +2183,13 @@
  * @return Returns STAT_OK on success, or an error code if an error occurred.
  */
 static int branchNever() {
-<<<<<<< HEAD
-	DISASM_RT(Context.PC - 1, 2);
-=======
 
 	/*
 	** Before: Prog->  [branchDest], next, ...
 	** After:  Prog->  branchDest, [next], ...
 	*/
 
-	DISASM_RT(PC - 1, 2);
->>>>>>> 0ac80dde
+	DISASM_RT(Context.PC - 1, 2);
 	STACKDUMP(0, 3);
 
 	Context.PC++;
@@ -2981,8 +2973,4 @@
 		printf("\n");
 	}
 }
-<<<<<<< HEAD
-
-=======
->>>>>>> 0ac80dde
 #endif